--- conflicted
+++ resolved
@@ -35,6 +35,9 @@
 ) {
     var selectedTab by remember { mutableStateOf(0) }
     val settingsTabs = listOf("Profile", "Preferences", "Support")
+    var notificationsEnabled by remember { mutableStateOf(true) }
+    var soundEnabled by remember { mutableStateOf(true) }
+    var isDarkMode by remember { mutableStateOf(false) }
 
     Scaffold(
         topBar = {
@@ -137,206 +140,230 @@
             }
 
             // Tab Content
-            when (selectedTab) {
-                0 -> ProfileTabContent(
-                    modifier = Modifier.padding(16.dp)
-                )
-                1 -> PreferencesTabContent(
-                    modifier = Modifier.padding(16.dp)
-                )
-                2 -> SupportTabContent(
-                    modifier = Modifier.padding(16.dp)
-                )
-            }
-        }
-    }
-}
-
-@Composable
-private fun ProfileTabContent(
-    modifier: Modifier = Modifier
-) {
-    Column(
-        modifier = modifier,
-        verticalArrangement = Arrangement.spacedBy(16.dp)
-    ) {
-        ModernCard {
-            Column(
-                modifier = Modifier.padding(16.dp),
+            LazyColumn(
+                modifier = Modifier
+                    .fillMaxSize()
+                    .padding(16.dp),
                 verticalArrangement = Arrangement.spacedBy(16.dp)
             ) {
-                Row(
-                    modifier = Modifier.fillMaxWidth(),
-                    horizontalArrangement = Arrangement.SpaceBetween,
-                    verticalAlignment = Alignment.CenterVertically
-                ) {
-                    Column {
-                        Text(
-                            text = "John Doe",
-                            fontSize = 20.sp,
-                            fontWeight = FontWeight.Bold,
-                            color = TextPrimary
-                        )
-                        Text(
-                            text = "john.doe@example.com",
-                            fontSize = 14.sp,
-                            color = TextSecondary
-                        )
+                when (selectedTab) {
+                    0 -> {
+                        // Profile Section
+                        item {
+                            ModernCard {
+                                Column(
+                                    modifier = Modifier.padding(16.dp),
+                                    verticalArrangement = Arrangement.spacedBy(16.dp)
+                                ) {
+                                    Row(
+                                        modifier = Modifier.fillMaxWidth(),
+                                        horizontalArrangement = Arrangement.SpaceBetween,
+                                        verticalAlignment = Alignment.CenterVertically
+                                    ) {
+                                        Column {
+                                            Text(
+                                                text = "John Doe",
+                                                fontSize = 20.sp,
+                                                fontWeight = FontWeight.Bold,
+                                                color = TextPrimary
+                                            )
+                                            Text(
+                                                text = "john.doe@example.com",
+                                                fontSize = 14.sp,
+                                                color = TextSecondary
+                                            )
+                                        }
+                                        Button(
+                                            onClick = { },
+                                            colors = ButtonDefaults.buttonColors(
+                                                containerColor = Primary.copy(alpha = 0.1f),
+                                                contentColor = Primary
+                                            )
+                                        ) {
+                                            Text("Edit Profile")
+                                        }
+                                    }
+                                }
+                            }
+
+                            ModernCard {
+                                Column {
+                                    ListItem(
+                                        headlineContent = { Text("Personal Information") },
+                                        leadingContent = { 
+                                            Icon(
+                                                Icons.Default.Person,
+                                                contentDescription = null,
+                                                tint = Primary
+                                            )
+                                        }
+                                    )
+                                    ListItem(
+                                        headlineContent = { Text("Payment Methods") },
+                                        leadingContent = { 
+                                            Icon(
+                                                Icons.Default.Payment,
+                                                contentDescription = null,
+                                                tint = Primary
+                                            )
+                                        }
+                                    )
+                                    ListItem(
+                                        headlineContent = { Text("Account Security") },
+                                        leadingContent = { 
+                                            Icon(
+                                                Icons.Default.Security,
+                                                contentDescription = null,
+                                                tint = Primary
+                                            )
+                                        }
+                                    )
+                                }
+                            }
+                        }
                     }
-                    ModernButton(
-                        text = "Edit Profile",
-                        onClick = { },
-                        backgroundColor = Primary.copy(alpha = 0.1f),
-                        textColor = Primary
-                    )
+                    1 -> {
+                        // Preferences Section
+                        item {
+                            ModernCard {
+                                Column {
+                                    ListItem(
+                                        headlineContent = { Text("Dark Mode") },
+                                        supportingContent = { Text("Use dark theme") },
+                                        leadingContent = { 
+                                            Icon(
+                                                Icons.Default.DarkMode,
+                                                contentDescription = null,
+                                                tint = Primary
+                                            )
+                                        },
+                                        trailingContent = {
+                                            Switch(
+                                                checked = isDarkMode,
+                                                onCheckedChange = { isDarkMode = it }
+                                            )
+                                        }
+                                    )
+                                    ListItem(
+                                        headlineContent = { Text("Notifications") },
+                                        supportingContent = { Text("Enable push notifications") },
+                                        leadingContent = { 
+                                            Icon(
+                                                Icons.Default.Notifications,
+                                                contentDescription = null,
+                                                tint = Primary
+                                            )
+                                        },
+                                        trailingContent = {
+                                            Switch(
+                                                checked = notificationsEnabled,
+                                                onCheckedChange = { notificationsEnabled = it }
+                                            )
+                                        }
+                                    )
+                                    ListItem(
+                                        headlineContent = { Text("Sound") },
+                                        supportingContent = { Text("Enable notification sounds") },
+                                        leadingContent = { 
+                                            Icon(
+                                                Icons.AutoMirrored.Filled.VolumeUp,
+                                                contentDescription = null,
+                                                tint = Primary
+                                            )
+                                        },
+                                        trailingContent = {
+                                            Switch(
+                                                checked = soundEnabled,
+                                                onCheckedChange = { soundEnabled = it }
+                                            )
+                                        }
+                                    )
+                                }
+                            }
+                        }
+                    }
+                    2 -> {
+                        // Support Section
+                        item {
+                            ModernCard {
+                                Column {
+                                    ListItem(
+                                        headlineContent = { Text("Help Center") },
+                                        leadingContent = { 
+                                            Icon(
+                                                Icons.AutoMirrored.Filled.Help,
+                                                contentDescription = null,
+                                                tint = Primary
+                                            )
+                                        }
+                                    )
+                                    ListItem(
+                                        headlineContent = { Text("Contact Support") },
+                                        leadingContent = { 
+                                            Icon(
+                                                Icons.Default.SupportAgent,
+                                                contentDescription = null,
+                                                tint = Primary
+                                            )
+                                        }
+                                    )
+                                    ListItem(
+                                        headlineContent = { Text("Privacy Policy") },
+                                        leadingContent = { 
+                                            Icon(
+                                                Icons.Default.Policy,
+                                                contentDescription = null,
+                                                tint = Primary
+                                            )
+                                        }
+                                    )
+                                    ListItem(
+                                        headlineContent = { Text("Terms of Service") },
+                                        leadingContent = { 
+                                            Icon(
+                                                Icons.Default.Description,
+                                                contentDescription = null,
+                                                tint = Primary
+                                            )
+                                        }
+                                    )
+                                    ListItem(
+                                        headlineContent = { Text("About") },
+                                        supportingContent = { Text("Version 1.0.0") },
+                                        leadingContent = { 
+                                            Icon(
+                                                Icons.Default.Info,
+                                                contentDescription = null,
+                                                tint = Primary
+                                            )
+                                        }
+                                    )
+                                }
+                            }
+                        }
+
+                        // Sign Out Button
+                        item {
+                            Button(
+                                onClick = onSignOut,
+                                colors = ButtonDefaults.buttonColors(
+                                    containerColor = ErrorRed,
+                                    contentColor = TextOnDark
+                                ),
+                                modifier = Modifier.fillMaxWidth()
+                            ) {
+                                Icon(
+                                    Icons.AutoMirrored.Filled.ExitToApp,
+                                    contentDescription = null,
+                                    modifier = Modifier.size(20.dp)
+                                )
+                                Spacer(modifier = Modifier.width(8.dp))
+                                Text("Sign Out")
+                            }
+                        }
+                    }
                 }
             }
-        }
-
-        ModernCard {
-            Column {
-                SettingsItem(
-                    title = "Personal Information",
-                    icon = Icons.Default.Person,
-                    onClick = { }
-                )
-                SettingsItem(
-                    title = "Payment Methods",
-                    icon = Icons.Default.Payment,
-                    onClick = { }
-                )
-                SettingsItem(
-                    title = "Account Security",
-                    icon = Icons.Default.Security,
-                    onClick = { }
-                )
-            }
-        }
-    }
-}
-
-@Composable
-private fun PreferencesTabContent(
-    modifier: Modifier = Modifier
-) {
-    Column(
-        modifier = modifier,
-        verticalArrangement = Arrangement.spacedBy(16.dp)
-    ) {
-        ModernCard {
-            Column {
-                SettingsItem(
-                    title = "Notifications",
-                    icon = Icons.Default.Notifications,
-                    onClick = { }
-                )
-                SettingsItem(
-                    title = "Currency",
-                    icon = Icons.Default.AttachMoney,
-                    onClick = { }
-                )
-                SettingsItem(
-                    title = "Language",
-                    icon = Icons.Default.Language,
-                    onClick = { }
-                )
-                SettingsItem(
-                    title = "Theme",
-                    icon = Icons.Default.Palette,
-                    onClick = { }
-                )
-            }
-        }
-    }
-}
-
-<<<<<<< HEAD
-@Composable
-private fun SupportTabContent(
-    modifier: Modifier = Modifier
-) {
-    Column(
-        modifier = modifier,
-        verticalArrangement = Arrangement.spacedBy(16.dp)
-    ) {
-        ModernCard {
-            Column {
-                SettingsItem(
-                    title = "Help Center",
-                    icon = Icons.Default.Help,
-                    onClick = { }
-                )
-                SettingsItem(
-                    title = "Contact Support",
-                    icon = Icons.Default.SupportAgent,
-                    onClick = { }
-                )
-                SettingsItem(
-                    title = "Privacy Policy",
-                    icon = Icons.Default.Policy,
-                    onClick = { }
-                )
-                SettingsItem(
-                    title = "Terms of Service",
-                    icon = Icons.Default.Description,
-                    onClick = { }
-                )
-                SettingsItem(
-                    title = "About",
-                    icon = Icons.Default.Info,
-                    onClick = { }
-                )
-                SettingsItem(
-                    title = "Sign Out",
-                    icon = Icons.Default.ExitToApp,
-                    onClick = { },
-                    textColor = ErrorRed,
-                    iconTint = ErrorRed
-=======
-            // Sign Out Section
-            item {
-                ModernButton(
-                    text = "Sign Out",
-                    onClick = onSignOut,
-                    icon = Icons.AutoMirrored.Filled.ExitToApp,
-                    modifier = Modifier.fillMaxWidth()
->>>>>>> 8d85e1d9
-                )
-            }
-        }
-    }
-}
-
-@Composable
-private fun SettingsItem(
-    title: String,
-    icon: ImageVector,
-    onClick: () -> Unit,
-    textColor: Color = TextPrimary,
-    iconTint: Color = Primary
-) {
-    Surface(
-        onClick = onClick,
-        color = Color.Transparent
-    ) {
-        Row(
-            modifier = Modifier
-                .fillMaxWidth()
-                .padding(16.dp),
-            horizontalArrangement = Arrangement.spacedBy(16.dp),
-            verticalAlignment = Alignment.CenterVertically
-        ) {
-            Icon(
-                imageVector = icon,
-                contentDescription = null,
-                tint = iconTint,
-                modifier = Modifier.size(24.dp)
-            )
-            Text(
-                text = title,
-                fontSize = 16.sp,
-                color = textColor
-            )
         }
     }
 }
